{
  "name": "client",
  "private": true,
  "version": "0.0.0",
  "type": "module",
  "scripts": {
    "dev": "vite",
    "build": "vite build",
    "lint": "eslint .",
    "preview": "vite preview"
  },
  "dependencies": {
    "axios": "^1.6.7",
    "framer-motion": "^11.0.8",
    "lucide-react": "^0.344.0",
    "react": "^18.2.0",
    "react-dom": "^18.2.0",
    "react-hot-toast": "^2.5.2",
    "react-router-dom": "^6.22.3"
  },
  "devDependencies": {
<<<<<<< HEAD
    "@tailwindcss/forms": "^0.5.7",
    "@tailwindcss/typography": "^0.5.10",
=======

>>>>>>> 21fbd701
    "@types/react": "^18.2.56",
    "@types/react-dom": "^18.2.19",
    "@vitejs/plugin-react": "^4.2.1",
    "autoprefixer": "^10.4.17",
    "eslint": "^8.56.0",
    "eslint-plugin-react": "^7.33.2",
    "eslint-plugin-react-hooks": "^4.6.0",
    "eslint-plugin-react-refresh": "^0.4.5",
    "postcss": "^8.4.35",
    "tailwindcss": "^3.4.1",
    "vite": "^5.1.4"

    "@eslint/js": "^9.21.0",
    "@types/react": "^19.0.10",
    "@types/react-dom": "^19.0.4",
    "@vitejs/plugin-react": "^4.3.4",
    "eslint": "^9.21.0",
    "eslint-plugin-react-hooks": "^5.1.0",
    "eslint-plugin-react-refresh": "^0.4.19",
    "globals": "^15.15.0",
    "vite": "^6.2.3"

  }
}<|MERGE_RESOLUTION|>--- conflicted
+++ resolved
@@ -19,12 +19,10 @@
     "react-router-dom": "^6.22.3"
   },
   "devDependencies": {
-<<<<<<< HEAD
+
     "@tailwindcss/forms": "^0.5.7",
     "@tailwindcss/typography": "^0.5.10",
-=======
 
->>>>>>> 21fbd701
     "@types/react": "^18.2.56",
     "@types/react-dom": "^18.2.19",
     "@vitejs/plugin-react": "^4.2.1",
