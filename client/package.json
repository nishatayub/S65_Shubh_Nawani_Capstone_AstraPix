--- conflicted
+++ resolved
@@ -18,7 +18,7 @@
     "react-router-dom": "^6.22.3"
   },
   "devDependencies": {
-<<<<<<< HEAD
+
     "@types/react": "^18.2.56",
     "@types/react-dom": "^18.2.19",
     "@vitejs/plugin-react": "^4.2.1",
@@ -32,7 +32,7 @@
     "@tailwindcss/forms": "^0.5.7",
     "@tailwindcss/typography": "^0.5.10",
     "vite": "^5.1.4"
-=======
+
     "@eslint/js": "^9.21.0",
     "@types/react": "^19.0.10",
     "@types/react-dom": "^19.0.4",
@@ -42,6 +42,6 @@
     "eslint-plugin-react-refresh": "^0.4.19",
     "globals": "^15.15.0",
     "vite": "^6.2.3"
->>>>>>> abc52857
+
   }
 }